--- conflicted
+++ resolved
@@ -1,17 +1,15 @@
 # gcb
 HTTP circuit-breaker client
 
-<<<<<<< HEAD
   - retries (with backoff support)
   - rate limiter
   - circuit breaker
 
 
 *NOTE*: this is work in progress
-=======
+
 
 # Naming
 
 # rizilyens
-# conveying
->>>>>>> 15107dfe
+# conveying